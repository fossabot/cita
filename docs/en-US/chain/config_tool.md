--- conflicted
+++ resolved
@@ -196,66 +196,12 @@
 
 The directory structure for creating 4 consensus nodes by `create` is as follows:
 
-<<<<<<< HEAD
-- `0xffffffffffffffffffffffffffffffffff020000`: 代表配置合约SysConfig。
-- `0xffffffffffffffffffffffffffffffffff020001`: 代表共识节点管理系统合约地址。
-- `0xffffffffffffffffffffffffffffffffff020003`: 代表配额管理系统合约地址。
-- `0xffffffffffffffffffffffffffffffffff020002`: 代表链信息管理系统合约地址。
-- `0xffffffffffffffffffffffffffffffffff020004`: 代表 CITA 权限管理合约地址。
-- `0xffffffffffffffffffffffffffffffffff02000a`: 代表用户管理合约地址。
-
-用户可使用系统默认数据，也可通过参数 `contract_arguments` 自定义配置。默认配置如下：
-
-```
-Contracts:
-- SysConfig:
-  - delayBlockNumber: 1
-  - checkPermission: false
-  - checkSendTxPermission: false
-  - checkCreateContractPermission: false
-  - checkQuota: false
-  - checkFeeBackPlatform: true
-  - chainOwner: '0x0000000000000000000000000000000000000000'
-  - chainName: test-chain
-  - chainId: 1
-  - operator: test-operator
-  - website: https://www.example.com
-  - blockInterval: 3000
-  - economicalModel: 0
-  - name: Nervos AppChain Test Token
-  - symbol: NATT
-  - avatar: https://avatars1.githubusercontent.com/u/35361817
-- QuotaManager:
-  - admin: '0x4b5ae4567ad5d9fb92bc9afd6a657e6fa13a2523'
-- NodeManager:
-  - nodes:
-    - '0x4b5ae4567ad5d9fb92bc9afd6a657e6fa13a2523'
-  - admins:
-    - '0x4b5ae4567ad5d9fb92bc9afd6a657e6fa13a2523'
-  - stakes:
-    - 0
-- ChainManager:
-  - parentChainId: 0
-  - parentChainAuthorities: []
-- Authorization:
-  - superAdmin: '0x4b5ae4567ad5d9fb92bc9afd6a657e6fa13a2523'
-- Group:
-  - parent: '0x0000000000000000000000000000000000000000'
-  - name: rootGroup
-  - accounts:
-    - '0x4b5ae4567ad5d9fb92bc9afd6a657e6fa13a2523'
-- Admin:
-  - admin: '0x4b5ae4567ad5d9fb92bc9afd6a657e6fa13a2523'
-- VersionManager:
-  - version: 1
-=======
 ```bash
 $ ls test—chain/
   0 1 2 3 template
 $ ls 0
   Auth.toml executor.toml jsonrpc.toml chain.toml forever.toml logs
   Consensus.toml network.toml genesis.json privkey data
->>>>>>> 1f5b8e0f
 ```
 
 According to the given parameters, 4 nodes are generated. `test-chain/*` contains the configuration file of the nodes, as follows:
