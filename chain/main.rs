--- conflicted
+++ resolved
@@ -55,15 +55,6 @@
 
 fn main() {
     micro_service_init!("cita-chain", "CITA:chain");
-
-<<<<<<< HEAD
-=======
-    //exit process when panic
-    set_panic_handler();
-    //log4rs config
-    logger::init_config("cita-chain");
-    info!("CITA:chain");
->>>>>>> 51d76f81
     let matches = App::new("chain")
         .version("0.1")
         .author("Cryptape")
