--- conflicted
+++ resolved
@@ -18,18 +18,10 @@
 pub mod block;
 pub mod cache;
 pub mod chain;
-<<<<<<< HEAD
-mod extras;
-=======
-pub mod transaction;
-pub mod block;
 pub mod extras;
-pub mod status;
->>>>>>> b0738c37
 pub mod rich_status;
 pub mod status;
 pub mod transaction;
-
 pub use libproto::*;
 pub use log::*;
 pub use util::journaldb;