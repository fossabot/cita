--- conflicted
+++ resolved
@@ -101,18 +101,12 @@
                 "Incomplete snapshot: {} contract codes not found.",
                 missing.len()
             ),
-<<<<<<< HEAD
-            Error::UnrecognizedCodeState(state) => {
-                write!(f, "Unrecognized code encoding ({})", state)
-            }
-=======
             Error::MissingAbi(ref missing) => write!(
                 f,
                 "Incomplete snapshot: {} contract abis not found.",
                 missing.len()
             ),
             Error::UnrecognizedCodeState(state) => write!(f, "Unrecognized code encoding ({})", state),
->>>>>>> b0738c37
             Error::RestorationAborted => write!(f, "Snapshot restoration aborted."),
             Error::Io(ref err) => err.fmt(f),
             Error::Decoder(ref err) => err.fmt(f),
