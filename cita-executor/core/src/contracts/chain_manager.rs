// CITA
// Copyright 2016-2018 Cryptape Technologies LLC.

// This program is free software: you can redistribute it
// and/or modify it under the terms of the GNU General Public
// License as published by the Free Software Foundation,
// either version 3 of the License, or (at your option) any
// later version.

// This program is distributed in the hope that it will be
// useful, but WITHOUT ANY WARRANTY; without even the implied
// warranty of MERCHANTABILITY or FITNESS FOR A PARTICULAR
// PURPOSE. See the GNU General Public License for more details.

// You should have received a copy of the GNU General Public License
// along with this program.  If not, see <http://www.gnu.org/licenses/>.

//! Chain manager.

use super::encode_contract_name;
use cita_types::{Address, H160, H256, U256};
use ethabi::{decode, ParamType};
use evm::ext::{Ext, MessageCallResult};
use executed::CallType;
use std::str::FromStr;

const CHAIN_ID: &'static [u8] = &*b"getChainId()";
const AUTHORITIES: &'static [u8] = &*b"getAuthorities(uint32)";

lazy_static! {
    static ref CHAIN_ID_ENCODED: Vec<u8> = encode_contract_name(CHAIN_ID);
    static ref AUTHORITIES_ENCODED: Vec<u8> = encode_contract_name(AUTHORITIES);
    static ref CONTRACT_ADDRESS: H160 =
        H160::from_str("00000000000000000000000000000000000000ce").unwrap();
}

pub struct ChainManagement;

impl ChainManagement {
    pub fn ext_chain_id(ext: &mut Ext, gas: &U256, sender: &Address) -> Option<(U256, u32)> {
        trace!("call system contract ChainManagement.ext_chain_id()");
        let contract = &*CONTRACT_ADDRESS;
        let tx_data = CHAIN_ID_ENCODED.to_vec();
        let data = &tx_data.as_slice();
        let mut output = Vec::<u8>::new();
        match ext.call(
            gas,
            sender,
            contract,
            None,
            data,
            contract,
            &mut output,
            CallType::Call,
        ) {
<<<<<<< HEAD
            MessageCallResult::Success(gas_left, return_data) => {
                decode(&[ParamType::Uint(256)], &*return_data)
                    .ok()
                    .and_then(|decoded| decoded.first().map(|v| v.clone()))
                    .and_then(|id| id.to_uint())
                    .map(|id| (gas_left, H256::from(id).low_u64()))
            }
=======
            MessageCallResult::Success(gas_left, return_data) => decode(&[ParamType::Uint(256)], &*return_data)
                .ok()
                .and_then(|decoded| decoded.first().map(|v| v.clone()))
                .and_then(|id| id.to_uint())
                .map(|id| (gas_left, H256::from(id).low_u64() as u32)),
>>>>>>> 1e9703e0
            MessageCallResult::Reverted(..) | MessageCallResult::Failed => None,
        }
    }

<<<<<<< HEAD
    pub fn ext_authorities(
        ext: &mut Ext,
        gas: &U256,
        sender: &Address,
        chain_id: u64,
    ) -> Option<(U256, Vec<Address>)> {
=======
    pub fn ext_authorities(ext: &mut Ext, gas: &U256, sender: &Address, chain_id: u32) -> Option<(U256, Vec<Address>)> {
>>>>>>> 1e9703e0
        trace!(
            "call system contract ChainManagement.ext_authorities({})",
            chain_id
        );
        let contract = &*CONTRACT_ADDRESS;
        let mut tx_data = AUTHORITIES_ENCODED.to_vec();
        let param = H256::from(chain_id as u64);
        tx_data.extend(param.to_vec());
        let data = &tx_data.as_slice();
        let mut output = Vec::<u8>::new();
        match ext.call(
            gas,
            sender,
            contract,
            None,
            data,
            contract,
            &mut output,
            CallType::Call,
        ) {
            MessageCallResult::Success(gas_left, return_data) => {
                trace!(
                    "call system contract ChainManagement.ext_authorities() return [{:?}]",
                    return_data
                );
                decode(
                    &[ParamType::Array(Box::new(ParamType::Address))],
                    &return_data,
                ).ok()
                    .map(|decoded| {
                        trace!(
                            "call system contract ChainManagement.ext_authorities() decoded [{:?}]",
                            decoded
                        );
                        decoded
                    })
                    .and_then(|decoded| decoded.first().map(|v| v.clone()))
                    .and_then(|decoded| decoded.to_array())
                    .and_then(|addrs| {
                        let mut addrs_vec = Vec::new();
                        for a in addrs.into_iter() {
                            let a = a.to_address();
                            if a.is_none() {
                                return None;
                            }
                            addrs_vec.push(Address::from(a.unwrap()));
                        }
                        if addrs_vec.len() == 0 {
                            return None;
                        }
                        Some((gas_left, addrs_vec))
                    })
            }
            MessageCallResult::Reverted(..) | MessageCallResult::Failed => None,
        }
    }
}<|MERGE_RESOLUTION|>--- conflicted
+++ resolved
@@ -53,35 +53,16 @@
             &mut output,
             CallType::Call,
         ) {
-<<<<<<< HEAD
-            MessageCallResult::Success(gas_left, return_data) => {
-                decode(&[ParamType::Uint(256)], &*return_data)
-                    .ok()
-                    .and_then(|decoded| decoded.first().map(|v| v.clone()))
-                    .and_then(|id| id.to_uint())
-                    .map(|id| (gas_left, H256::from(id).low_u64()))
-            }
-=======
             MessageCallResult::Success(gas_left, return_data) => decode(&[ParamType::Uint(256)], &*return_data)
                 .ok()
                 .and_then(|decoded| decoded.first().map(|v| v.clone()))
                 .and_then(|id| id.to_uint())
                 .map(|id| (gas_left, H256::from(id).low_u64() as u32)),
->>>>>>> 1e9703e0
             MessageCallResult::Reverted(..) | MessageCallResult::Failed => None,
         }
     }
 
-<<<<<<< HEAD
-    pub fn ext_authorities(
-        ext: &mut Ext,
-        gas: &U256,
-        sender: &Address,
-        chain_id: u64,
-    ) -> Option<(U256, Vec<Address>)> {
-=======
     pub fn ext_authorities(ext: &mut Ext, gas: &U256, sender: &Address, chain_id: u32) -> Option<(U256, Vec<Address>)> {
->>>>>>> 1e9703e0
         trace!(
             "call system contract ChainManagement.ext_authorities({})",
             chain_id
